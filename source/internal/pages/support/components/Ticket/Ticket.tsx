'use client'; // This component uses client-only features

// Dependencies - React and Next.js
import React from 'react';

// Dependencies - Main Components
import { TicketHeader } from './TicketHeader';
import { TicketStatusAndAssignment } from './TicketStatusAndAssignment';
import { TicketComments } from './TicketComments';
import { TicketMessageForm } from './TicketMessageForm';

// Dependencies - API
import {
    SupportTicketsPrivilegedQuery,
    SupportTicketAccountAndCommerceOrdersPrivelegedQuery,
    SupportTicketStatus,
    SupportAllSupportProfilesQuery,
    SupportTicketCommentCreateInput,
} from '@project/source/api/GraphQlGeneratedCode';

// Component - Ticket
export interface TicketInterface {
<<<<<<< HEAD
    ticket?: SupportTicketsPrivilegedQuery['supportTicketsPrivileged']['items'][0]
    account?: SupportTicketAccountAndCommerceOrdersPrivelegedQuery['accountPrivileged']
    supportProfiles?: SupportAllSupportProfilesQuery['supportAllSupportProfiles']
    isLoadingProfiles: boolean;
    onTicketStatusChange: (ticketId: string, status: SupportTicketStatus) => void;
    onTicketCommentCreate: (input: SupportTicketCommentCreateInput) => void;
}
export function Ticket(properties: TicketInterface) {
    // Properties
    const { account } = properties;

    const userDisplayName = account?.defaultProfile.preferredName ||
        account?.defaultProfile.displayName ||
        (account?.defaultProfile.givenName && account?.defaultProfile.familyName
            ? `${account.defaultProfile.givenName} ${account.defaultProfile.familyName}`
            : undefined);
=======
    ticket?: SupportTicketsPrivilegedQuery['supportTicketsPrivileged']['items'][0];
    account?: SupportTicketAccountAndCommerceOrdersPrivelegedQuery['accountPrivileged'];
}
export function Ticket(properties: TicketInterface) {
    // Properties
    const { ticket, account } = properties;
    const defaultProfile = account?.defaultProfile;

    const getUserDisplayName = () => {
        if(!properties.account) return undefined;

        if(properties.account.defaultProfile.preferredName) {
            return properties.account.defaultProfile.preferredName;
        }
        if(properties.account.defaultProfile.displayName) {
            return properties.account.defaultProfile.displayName;
        }
        if(defaultProfile?.givenName && defaultProfile?.familyName) {
            return `${defaultProfile?.givenName} ${defaultProfile?.familyName}`;
        }

        return defaultProfile?.username;
    };
>>>>>>> 93eaafe2

    return (
        <div className="flex h-full w-full flex-col overflow-hidden overscroll-none">
            {properties.ticket && (
                <>
                    <TicketHeader subject={properties.ticket.title} status={properties.ticket.status} />
                    <TicketStatusAndAssignment
                        ticketId={properties.ticket.id}
                        ticketStatus={properties.ticket.status}
                        supportProfiles={properties.supportProfiles}
                        isLoadingProfiles={properties.isLoadingProfiles}
                        assignedToProfileId={properties.ticket.assignedToProfileId}
                        onTicketStatusChange={properties.onTicketStatusChange}
                    />
                    <TicketComments
                        userEmailAddress={properties.ticket.userEmailAddress}
                        comments={properties.ticket.comments}
                        userFullName={userDisplayName}
                    />
<<<<<<< HEAD
                    <TicketMessageForm
                        ticketId={properties.ticket.id}
                        comments={properties.ticket.comments}
                        onTicketCommentCreate={properties.onTicketCommentCreate}
                    />
=======
                    <TicketMessageForm ticketIdentifier={properties.ticket.id} comments={properties.ticket.comments} />
>>>>>>> 93eaafe2
                </>
            )}
        </div>
    );
}<|MERGE_RESOLUTION|>--- conflicted
+++ resolved
@@ -20,7 +20,6 @@
 
 // Component - Ticket
 export interface TicketInterface {
-<<<<<<< HEAD
     ticket?: SupportTicketsPrivilegedQuery['supportTicketsPrivileged']['items'][0]
     account?: SupportTicketAccountAndCommerceOrdersPrivelegedQuery['accountPrivileged']
     supportProfiles?: SupportAllSupportProfilesQuery['supportAllSupportProfiles']
@@ -37,31 +36,6 @@
         (account?.defaultProfile.givenName && account?.defaultProfile.familyName
             ? `${account.defaultProfile.givenName} ${account.defaultProfile.familyName}`
             : undefined);
-=======
-    ticket?: SupportTicketsPrivilegedQuery['supportTicketsPrivileged']['items'][0];
-    account?: SupportTicketAccountAndCommerceOrdersPrivelegedQuery['accountPrivileged'];
-}
-export function Ticket(properties: TicketInterface) {
-    // Properties
-    const { ticket, account } = properties;
-    const defaultProfile = account?.defaultProfile;
-
-    const getUserDisplayName = () => {
-        if(!properties.account) return undefined;
-
-        if(properties.account.defaultProfile.preferredName) {
-            return properties.account.defaultProfile.preferredName;
-        }
-        if(properties.account.defaultProfile.displayName) {
-            return properties.account.defaultProfile.displayName;
-        }
-        if(defaultProfile?.givenName && defaultProfile?.familyName) {
-            return `${defaultProfile?.givenName} ${defaultProfile?.familyName}`;
-        }
-
-        return defaultProfile?.username;
-    };
->>>>>>> 93eaafe2
 
     return (
         <div className="flex h-full w-full flex-col overflow-hidden overscroll-none">
@@ -81,15 +55,11 @@
                         comments={properties.ticket.comments}
                         userFullName={userDisplayName}
                     />
-<<<<<<< HEAD
                     <TicketMessageForm
-                        ticketId={properties.ticket.id}
+                        ticketIdentifier={properties.ticket.id}
                         comments={properties.ticket.comments}
                         onTicketCommentCreate={properties.onTicketCommentCreate}
                     />
-=======
-                    <TicketMessageForm ticketIdentifier={properties.ticket.id} comments={properties.ticket.comments} />
->>>>>>> 93eaafe2
                 </>
             )}
         </div>
