'use client'; // This component uses client-only features

// Dependencies - React and Next.js
import React from 'react';

// Dependencies - Main Components
import { Pagination as Paginator } from '@structure/source/common/navigation/pagination/Pagination';
import { ScrollArea } from '@structure/source/common/interactions/ScrollArea';
import { TicketListHeader } from './TicketListHeader';
import { TicketListItem } from './TicketListItem';
import { Container } from '../Container';

// Dependencies - API
<<<<<<< HEAD
import {
    SupportTicketsPrivilegedQuery,
    SupportTicketStatus,
    Pagination,
} from '@project/source/api/GraphQlGeneratedCode';
=======
import { SupportTicketsPrivilegedQuery } from '@project/source/api/GraphQlGeneratedCode';
import { BorderContainer } from '../BorderContainer';
>>>>>>> a7b4cd77

// Component - TicketList
interface TicketListInterface {
    tickets: SupportTicketsPrivilegedQuery['supportTicketsPrivileged']['items'];
    selectedTicketId: string | null;
    selectedStatus: SupportTicketStatus;
    currentPagination: Pagination
    isLoading: boolean;
    isRefreshing: boolean;
    onRefresh: () => void;
    onStatusChange: (status: SupportTicketStatus) => void;
    onPageChange: (page: number) => void;
    onTicketSelect: (id: string) => void;
}
export function TicketList(properties: TicketListInterface) {
    return (
        <div className="flex flex-col h-[calc(100vh-3.5rem)] overflow-hidden border-r border-light-3 dark:border-dark-3">
            <TicketListHeader
                selectedStatus={properties.selectedStatus}
                isRefreshing={properties.isRefreshing}
                onRefresh={properties.onRefresh}
                onStatusChange={properties.onStatusChange}
            />

            <div className="h-full overflow-hidden">
                <ScrollArea>
                    {properties.isLoading ? (
                        <div className="flex h-32 items-center justify-center">
                            <p className="neutral">Loading tickets...</p>
                        </div>
                    ) : properties.tickets.length === 0 ? (
                        <div className="flex h-32 items-center justify-center">
                            <p className="neutral">No tickets found.</p>
                        </div>
                    ) : (
                        properties.tickets.map((ticket, index) => (
                            <TicketListItem
                                key={ticket.id}
                                ticket={ticket}
                                isSelected={ticket.id === properties.selectedTicketId}
                                isFirst={index === 0}
                                onSelect={properties.onTicketSelect}
                            />
                        ))
                    )}
                </ScrollArea>
            </div>

<<<<<<< HEAD
            { properties.currentPagination.pagesTotal > 1 && (
                <Container border="t">
                    <Paginator
                        page={properties.currentPagination.page}
                        pagesTotal={properties.currentPagination.pagesTotal}
                        itemsTotal={properties.currentPagination.itemsTotal}
                        itemsPerPage={properties.currentPagination.itemsPerPage}
                        itemsPerPageControl={false}
                        pageInputControl={false}
                        firstAndLastPageControl={false}
                        onChange={(_, page) => properties.onPageChange(page)}
                    />
                </Container>
            )}

            
=======
            <BorderContainer border="top">
                <Pagination
                    page={properties.page}
                    pagesTotal={properties.totalPages}
                    itemsTotal={properties.totalItems}
                    itemsPerPage={properties.itemsPerPage}
                    itemsPerPageControl={false}
                    pageInputControl={false}
                />
            </BorderContainer>
>>>>>>> a7b4cd77
        </div>
    );
}<|MERGE_RESOLUTION|>--- conflicted
+++ resolved
@@ -8,19 +8,14 @@
 import { ScrollArea } from '@structure/source/common/interactions/ScrollArea';
 import { TicketListHeader } from './TicketListHeader';
 import { TicketListItem } from './TicketListItem';
-import { Container } from '../Container';
+import { BorderContainer } from '../BorderContainer';
 
 // Dependencies - API
-<<<<<<< HEAD
 import {
     SupportTicketsPrivilegedQuery,
     SupportTicketStatus,
     Pagination,
 } from '@project/source/api/GraphQlGeneratedCode';
-=======
-import { SupportTicketsPrivilegedQuery } from '@project/source/api/GraphQlGeneratedCode';
-import { BorderContainer } from '../BorderContainer';
->>>>>>> a7b4cd77
 
 // Component - TicketList
 interface TicketListInterface {
@@ -69,9 +64,8 @@
                 </ScrollArea>
             </div>
 
-<<<<<<< HEAD
             { properties.currentPagination.pagesTotal > 1 && (
-                <Container border="t">
+                <BorderContainer border="top">
                     <Paginator
                         page={properties.currentPagination.page}
                         pagesTotal={properties.currentPagination.pagesTotal}
@@ -82,22 +76,10 @@
                         firstAndLastPageControl={false}
                         onChange={(_, page) => properties.onPageChange(page)}
                     />
-                </Container>
+                </BorderContainer>
             )}
 
             
-=======
-            <BorderContainer border="top">
-                <Pagination
-                    page={properties.page}
-                    pagesTotal={properties.totalPages}
-                    itemsTotal={properties.totalItems}
-                    itemsPerPage={properties.itemsPerPage}
-                    itemsPerPageControl={false}
-                    pageInputControl={false}
-                />
-            </BorderContainer>
->>>>>>> a7b4cd77
         </div>
     );
 }