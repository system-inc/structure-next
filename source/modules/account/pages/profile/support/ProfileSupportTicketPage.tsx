'use client';

// Dependencies - React and Next.js
import React from 'react';

// Dependencies - Main Components
import Badge from '@project/source/ui/base/Badge';
import { TicketComments } from '@structure/source/internal/pages/support/components/Ticket/TicketComments';
import { ProfileSupportTicketMessageForm } from './components/ProfileSupportTicketMessageForm';

// Dependencies - API
import { useQuery } from '@apollo/client';
import {
    ColumnFilterConditionOperator,
    ProfileSupportTicketDocument,
    SupportTicketStatus,
    SupportTicketCommentSource,
    SupportTicketCommentCreateInput,
} from '@project/source/api/GraphQlGeneratedCode';

// Dependencies - Hooks
import { useProfileSupportTicket } from './hooks/useProfileSupportTicket';

interface ProfileSupportTicketPageInterface {
    ticketIdentifier: string;
}
<<<<<<< HEAD

const ProfileSupportTicketPage = (properties: ProfileSupportTicketPageInterface) => {
    const {
        ticketQuery,
        createComment,
        refetchTicket,
    } = useProfileSupportTicket(properties.ticketIdentifier)

    const ticket = ticketQuery.data?.supportTickets.items[0];
    
    const handleTicketCommentCreate = React.useCallback(
        async function (input: SupportTicketCommentCreateInput) {
            await createComment({
                variables: {
                    input,
                },
            });
        },
        [createComment]
    );
=======
const ProfileSupportTicketPage = (properties: ProfileSupportTicketPageInterface) => {

    const {
        ticketQuery,
        createComment,
        refetchTicket,
    } = useProfileSupportTicket(properties.ticketIdentifier)

    const ticket = ticketQuery.data?.supportTickets.items[0];
    
    const handleTicketCommentCreate = React.useCallback(
        async function (input: SupportTicketCommentCreateInput) {
            await createComment({
                variables: {
                    input,
                },
            });
        },
        [createComment]
    );

>>>>>>> fb5f5fcd

    if(!ticket) {
        return <div>Loading...</div>;
    }

    return (
        <div className="flex flex-col flex-1 min-h-0">

            {/* Header */}
            <div className="flex items-center gap-4 mb-8">
                <h2 className="text-xl font-medium">{ticket.title}</h2>
                <Badge
                    variant={ticket.status === SupportTicketStatus.Open ? 'success' : 'info'}
                    size="medium"
                    className="whitespace-nowrap"
                >
                    {ticket.status}
                </Badge>
            </div>

            {/* Scrollable comments */}
            <TicketComments
                userEmailAddress={ticket.userEmailAddress}
                comments={ticket.comments}
                viewer={SupportTicketCommentSource.User}
            />
            
            {/* Text input form */}
            <div className="mt-10">
                <ProfileSupportTicketMessageForm
                    ticketIdentifier={ticket.identifier}
                    comments={ticket.comments}
                    onTicketCommentCreate={createComment}
                    refetch={refetchTicket}
                />
            </div>
            
        </div>
    );
};
export default ProfileSupportTicketPage;<|MERGE_RESOLUTION|>--- conflicted
+++ resolved
@@ -24,17 +24,12 @@
 interface ProfileSupportTicketPageInterface {
     ticketIdentifier: string;
 }
-<<<<<<< HEAD
 
 const ProfileSupportTicketPage = (properties: ProfileSupportTicketPageInterface) => {
-    const {
-        ticketQuery,
-        createComment,
-        refetchTicket,
-    } = useProfileSupportTicket(properties.ticketIdentifier)
+    const { ticketQuery, createComment, refetchTicket } = useProfileSupportTicket(properties.ticketIdentifier);
 
     const ticket = ticketQuery.data?.supportTickets.items[0];
-    
+
     const handleTicketCommentCreate = React.useCallback(
         async function (input: SupportTicketCommentCreateInput) {
             await createComment({
@@ -43,41 +38,17 @@
                 },
             });
         },
-        [createComment]
+        [createComment],
     );
-=======
-const ProfileSupportTicketPage = (properties: ProfileSupportTicketPageInterface) => {
-
-    const {
-        ticketQuery,
-        createComment,
-        refetchTicket,
-    } = useProfileSupportTicket(properties.ticketIdentifier)
-
-    const ticket = ticketQuery.data?.supportTickets.items[0];
-    
-    const handleTicketCommentCreate = React.useCallback(
-        async function (input: SupportTicketCommentCreateInput) {
-            await createComment({
-                variables: {
-                    input,
-                },
-            });
-        },
-        [createComment]
-    );
-
->>>>>>> fb5f5fcd
 
     if(!ticket) {
         return <div>Loading...</div>;
     }
 
     return (
-        <div className="flex flex-col flex-1 min-h-0">
-
+        <div className="flex min-h-0 flex-1 flex-col">
             {/* Header */}
-            <div className="flex items-center gap-4 mb-8">
+            <div className="mb-8 flex items-center gap-4">
                 <h2 className="text-xl font-medium">{ticket.title}</h2>
                 <Badge
                     variant={ticket.status === SupportTicketStatus.Open ? 'success' : 'info'}
@@ -94,7 +65,7 @@
                 comments={ticket.comments}
                 viewer={SupportTicketCommentSource.User}
             />
-            
+
             {/* Text input form */}
             <div className="mt-10">
                 <ProfileSupportTicketMessageForm
@@ -104,7 +75,6 @@
                     refetch={refetchTicket}
                 />
             </div>
-            
         </div>
     );
 };
